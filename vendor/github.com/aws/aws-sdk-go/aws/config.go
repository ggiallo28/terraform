--- conflicted
+++ resolved
@@ -165,8 +165,6 @@
 	// in the ARN, when an ARN is provided as an argument to a bucket parameter.
 	S3UseARNRegion *bool
 
-<<<<<<< HEAD
-=======
 	// Set this to `true` to enable the SDK to unmarshal API response header maps to
 	// normalized lower case map keys.
 	//
@@ -174,7 +172,6 @@
 	// Metadata member's map keys. The value of the header in the map is unaffected.
 	LowerCaseHeaderMaps *bool
 
->>>>>>> 0749e419
 	// Set this to `true` to disable the EC2Metadata client from overriding the
 	// default http.Client's Timeout. This is helpful if you do not want the
 	// EC2Metadata client to create a new http.Client. This options is only
