package session

import (
	"fmt"
	"time"

	"github.com/aws/aws-sdk-go/aws/awserr"
	"github.com/aws/aws-sdk-go/aws/credentials"
	"github.com/aws/aws-sdk-go/aws/endpoints"
	"github.com/aws/aws-sdk-go/internal/ini"
)

const (
	// Static Credentials group
	accessKeyIDKey  = `aws_access_key_id`     // group required
	secretAccessKey = `aws_secret_access_key` // group required
	sessionTokenKey = `aws_session_token`     // optional

	// Assume Role Credentials group
	roleArnKey             = `role_arn`          // group required
	sourceProfileKey       = `source_profile`    // group required (or credential_source)
	credentialSourceKey    = `credential_source` // group required (or source_profile)
	externalIDKey          = `external_id`       // optional
	mfaSerialKey           = `mfa_serial`        // optional
	roleSessionNameKey     = `role_session_name` // optional
	roleDurationSecondsKey = "duration_seconds"  // optional

	// CSM options
	csmEnabledKey  = `csm_enabled`
	csmHostKey     = `csm_host`
	csmPortKey     = `csm_port`
	csmClientIDKey = `csm_client_id`

	// Additional Config fields
	regionKey = `region`

	// endpoint discovery group
	enableEndpointDiscoveryKey = `endpoint_discovery_enabled` // optional

	// External Credential Process
	credentialProcessKey = `credential_process` // optional

	// Web Identity Token File
	webIdentityTokenFileKey = `web_identity_token_file` // optional

	// Additional config fields for regional or legacy endpoints
	stsRegionalEndpointSharedKey = `sts_regional_endpoints`

	// Additional config fields for regional or legacy endpoints
	s3UsEast1RegionalSharedKey = `s3_us_east_1_regional_endpoint`

	// DefaultSharedConfigProfile is the default profile to be used when
	// loading configuration from the config files if another profile name
	// is not provided.
	DefaultSharedConfigProfile = `default`

	// S3 ARN Region Usage
	s3UseARNRegionKey = "s3_use_arn_region"
)

// sharedConfig represents the configuration fields of the SDK config files.
type sharedConfig struct {
	// Credentials values from the config file. Both aws_access_key_id and
	// aws_secret_access_key must be provided together in the same file to be
	// considered valid. The values will be ignored if not a complete group.
	// aws_session_token is an optional field that can be provided if both of
	// the other two fields are also provided.
	//
	//	aws_access_key_id
	//	aws_secret_access_key
	//	aws_session_token
	Creds credentials.Value

	CredentialSource     string
	CredentialProcess    string
	WebIdentityTokenFile string

	RoleARN            string
	RoleSessionName    string
	ExternalID         string
	MFASerial          string
	AssumeRoleDuration *time.Duration

	SourceProfileName string
	SourceProfile     *sharedConfig

	// Region is the region the SDK should use for looking up AWS service
	// endpoints and signing requests.
	//
	//	region
	Region string

	// EnableEndpointDiscovery can be enabled in the shared config by setting
	// endpoint_discovery_enabled to true
	//
	//	endpoint_discovery_enabled = true
	EnableEndpointDiscovery *bool

	// CSM Options
	CSMEnabled  *bool
	CSMHost     string
	CSMPort     string
	CSMClientID string

	// Specifies the Regional Endpoint flag for the SDK to resolve the endpoint for a service
	//
	// sts_regional_endpoints = regional
	// This can take value as `LegacySTSEndpoint` or `RegionalSTSEndpoint`
	STSRegionalEndpoint endpoints.STSRegionalEndpoint

	// Specifies the Regional Endpoint flag for the SDK to resolve the endpoint for a service
	//
	// s3_us_east_1_regional_endpoint = regional
	// This can take value as `LegacyS3UsEast1Endpoint` or `RegionalS3UsEast1Endpoint`
	S3UsEast1RegionalEndpoint endpoints.S3UsEast1RegionalEndpoint

	// Specifies if the S3 service should allow ARNs to direct the region
	// the client's requests are sent to.
	//
	// s3_use_arn_region=true
	S3UseARNRegion bool
}

type sharedConfigFile struct {
	Filename string
	IniData  ini.Sections
}

// loadSharedConfig retrieves the configuration from the list of files using
// the profile provided. The order the files are listed will determine
// precedence. Values in subsequent files will overwrite values defined in
// earlier files.
//
// For example, given two files A and B. Both define credentials. If the order
// of the files are A then B, B's credential values will be used instead of
// A's.
//
// See sharedConfig.setFromFile for information how the config files
// will be loaded.
func loadSharedConfig(profile string, filenames []string, exOpts bool) (sharedConfig, error) {
	if len(profile) == 0 {
		profile = DefaultSharedConfigProfile
	}

	files, err := loadSharedConfigIniFiles(filenames)
	if err != nil {
		return sharedConfig{}, err
	}

	cfg := sharedConfig{}
	profiles := map[string]struct{}{}
	if err = cfg.setFromIniFiles(profiles, profile, files, exOpts); err != nil {
		return sharedConfig{}, err
	}

	return cfg, nil
}

func loadSharedConfigIniFiles(filenames []string) ([]sharedConfigFile, error) {
	files := make([]sharedConfigFile, 0, len(filenames))

	for _, filename := range filenames {
		sections, err := ini.OpenFile(filename)
		if aerr, ok := err.(awserr.Error); ok && aerr.Code() == ini.ErrCodeUnableToReadFile {
			// Skip files which can't be opened and read for whatever reason
			continue
		} else if err != nil {
			return nil, SharedConfigLoadError{Filename: filename, Err: err}
		}

		files = append(files, sharedConfigFile{
			Filename: filename, IniData: sections,
		})
	}

	return files, nil
}

func (cfg *sharedConfig) setFromIniFiles(profiles map[string]struct{}, profile string, files []sharedConfigFile, exOpts bool) error {
	// Trim files from the list that don't exist.
	var skippedFiles int
	var profileNotFoundErr error
	for _, f := range files {
		if err := cfg.setFromIniFile(profile, f, exOpts); err != nil {
			if _, ok := err.(SharedConfigProfileNotExistsError); ok {
				// Ignore profiles not defined in individual files.
				profileNotFoundErr = err
				skippedFiles++
				continue
			}
			return err
		}
	}
	if skippedFiles == len(files) {
		// If all files were skipped because the profile is not found, return
		// the original profile not found error.
		return profileNotFoundErr
	}

	if _, ok := profiles[profile]; ok {
		// if this is the second instance of the profile the Assume Role
		// options must be cleared because they are only valid for the
		// first reference of a profile. The self linked instance of the
		// profile only have credential provider options.
		cfg.clearAssumeRoleOptions()
	} else {
		// First time a profile has been seen, It must either be a assume role
		// or credentials. Assert if the credential type requires a role ARN,
		// the ARN is also set.
		if err := cfg.validateCredentialsRequireARN(profile); err != nil {
			return err
		}
	}
	profiles[profile] = struct{}{}

	if err := cfg.validateCredentialType(); err != nil {
		return err
	}

	// Link source profiles for assume roles
	if len(cfg.SourceProfileName) != 0 {
		// Linked profile via source_profile ignore credential provider
		// options, the source profile must provide the credentials.
		cfg.clearCredentialOptions()

		srcCfg := &sharedConfig{}
		err := srcCfg.setFromIniFiles(profiles, cfg.SourceProfileName, files, exOpts)
		if err != nil {
			// SourceProfile that doesn't exist is an error in configuration.
			if _, ok := err.(SharedConfigProfileNotExistsError); ok {
				err = SharedConfigAssumeRoleError{
					RoleARN:       cfg.RoleARN,
					SourceProfile: cfg.SourceProfileName,
				}
			}
			return err
		}

		if !srcCfg.hasCredentials() {
			return SharedConfigAssumeRoleError{
				RoleARN:       cfg.RoleARN,
				SourceProfile: cfg.SourceProfileName,
			}
		}

		cfg.SourceProfile = srcCfg
	}

	return nil
}

// setFromFile loads the configuration from the file using the profile
// provided. A sharedConfig pointer type value is used so that multiple config
// file loadings can be chained.
//
// Only loads complete logically grouped values, and will not set fields in cfg
// for incomplete grouped values in the config. Such as credentials. For
// example if a config file only includes aws_access_key_id but no
// aws_secret_access_key the aws_access_key_id will be ignored.
func (cfg *sharedConfig) setFromIniFile(profile string, file sharedConfigFile, exOpts bool) error {
	section, ok := file.IniData.GetSection(profile)
	if !ok {
		// Fallback to to alternate profile name: profile <name>
		section, ok = file.IniData.GetSection(fmt.Sprintf("profile %s", profile))
		if !ok {
			return SharedConfigProfileNotExistsError{Profile: profile, Err: nil}
		}
	}

	if exOpts {
		// Assume Role Parameters
		updateString(&cfg.RoleARN, section, roleArnKey)
		updateString(&cfg.ExternalID, section, externalIDKey)
		updateString(&cfg.MFASerial, section, mfaSerialKey)
		updateString(&cfg.RoleSessionName, section, roleSessionNameKey)
		updateString(&cfg.SourceProfileName, section, sourceProfileKey)
		updateString(&cfg.CredentialSource, section, credentialSourceKey)
		updateString(&cfg.Region, section, regionKey)

<<<<<<< HEAD
=======
		if section.Has(roleDurationSecondsKey) {
			d := time.Duration(section.Int(roleDurationSecondsKey)) * time.Second
			cfg.AssumeRoleDuration = &d
		}

>>>>>>> 0749e419
		if v := section.String(stsRegionalEndpointSharedKey); len(v) != 0 {
			sre, err := endpoints.GetSTSRegionalEndpoint(v)
			if err != nil {
				return fmt.Errorf("failed to load %s from shared config, %s, %v",
					stsRegionalEndpointSharedKey, file.Filename, err)
			}
			cfg.STSRegionalEndpoint = sre
		}

		if v := section.String(s3UsEast1RegionalSharedKey); len(v) != 0 {
			sre, err := endpoints.GetS3UsEast1RegionalEndpoint(v)
			if err != nil {
				return fmt.Errorf("failed to load %s from shared config, %s, %v",
					s3UsEast1RegionalSharedKey, file.Filename, err)
			}
			cfg.S3UsEast1RegionalEndpoint = sre
		}
	}

	updateString(&cfg.CredentialProcess, section, credentialProcessKey)
	updateString(&cfg.WebIdentityTokenFile, section, webIdentityTokenFileKey)

	// Shared Credentials
	creds := credentials.Value{
		AccessKeyID:     section.String(accessKeyIDKey),
		SecretAccessKey: section.String(secretAccessKey),
		SessionToken:    section.String(sessionTokenKey),
		ProviderName:    fmt.Sprintf("SharedConfigCredentials: %s", file.Filename),
	}
	if creds.HasKeys() {
		cfg.Creds = creds
	}

	// Endpoint discovery
	updateBoolPtr(&cfg.EnableEndpointDiscovery, section, enableEndpointDiscoveryKey)

	// CSM options
	updateBoolPtr(&cfg.CSMEnabled, section, csmEnabledKey)
	updateString(&cfg.CSMHost, section, csmHostKey)
	updateString(&cfg.CSMPort, section, csmPortKey)
	updateString(&cfg.CSMClientID, section, csmClientIDKey)

	updateBool(&cfg.S3UseARNRegion, section, s3UseARNRegionKey)

	return nil
}

func (cfg *sharedConfig) validateCredentialsRequireARN(profile string) error {
	var credSource string

	switch {
	case len(cfg.SourceProfileName) != 0:
		credSource = sourceProfileKey
	case len(cfg.CredentialSource) != 0:
		credSource = credentialSourceKey
	case len(cfg.WebIdentityTokenFile) != 0:
		credSource = webIdentityTokenFileKey
	}

	if len(credSource) != 0 && len(cfg.RoleARN) == 0 {
		return CredentialRequiresARNError{
			Type:    credSource,
			Profile: profile,
		}
	}

	return nil
}

func (cfg *sharedConfig) validateCredentialType() error {
	// Only one or no credential type can be defined.
	if !oneOrNone(
		len(cfg.SourceProfileName) != 0,
		len(cfg.CredentialSource) != 0,
		len(cfg.CredentialProcess) != 0,
		len(cfg.WebIdentityTokenFile) != 0,
	) {
		return ErrSharedConfigSourceCollision
	}

	return nil
}

func (cfg *sharedConfig) hasCredentials() bool {
	switch {
	case len(cfg.SourceProfileName) != 0:
	case len(cfg.CredentialSource) != 0:
	case len(cfg.CredentialProcess) != 0:
	case len(cfg.WebIdentityTokenFile) != 0:
	case cfg.Creds.HasKeys():
	default:
		return false
	}

	return true
}

func (cfg *sharedConfig) clearCredentialOptions() {
	cfg.CredentialSource = ""
	cfg.CredentialProcess = ""
	cfg.WebIdentityTokenFile = ""
	cfg.Creds = credentials.Value{}
}

func (cfg *sharedConfig) clearAssumeRoleOptions() {
	cfg.RoleARN = ""
	cfg.ExternalID = ""
	cfg.MFASerial = ""
	cfg.RoleSessionName = ""
	cfg.SourceProfileName = ""
}

func oneOrNone(bs ...bool) bool {
	var count int

	for _, b := range bs {
		if b {
			count++
			if count > 1 {
				return false
			}
		}
	}

	return true
}

// updateString will only update the dst with the value in the section key, key
// is present in the section.
func updateString(dst *string, section ini.Section, key string) {
	if !section.Has(key) {
		return
	}
	*dst = section.String(key)
}

// updateBool will only update the dst with the value in the section key, key
// is present in the section.
func updateBool(dst *bool, section ini.Section, key string) {
	if !section.Has(key) {
		return
	}
	*dst = section.Bool(key)
}

// updateBoolPtr will only update the dst with the value in the section key,
// key is present in the section.
func updateBoolPtr(dst **bool, section ini.Section, key string) {
	if !section.Has(key) {
		return
	}
	*dst = new(bool)
	**dst = section.Bool(key)
}

// SharedConfigLoadError is an error for the shared config file failed to load.
type SharedConfigLoadError struct {
	Filename string
	Err      error
}

// Code is the short id of the error.
func (e SharedConfigLoadError) Code() string {
	return "SharedConfigLoadError"
}

// Message is the description of the error
func (e SharedConfigLoadError) Message() string {
	return fmt.Sprintf("failed to load config file, %s", e.Filename)
}

// OrigErr is the underlying error that caused the failure.
func (e SharedConfigLoadError) OrigErr() error {
	return e.Err
}

// Error satisfies the error interface.
func (e SharedConfigLoadError) Error() string {
	return awserr.SprintError(e.Code(), e.Message(), "", e.Err)
}

// SharedConfigProfileNotExistsError is an error for the shared config when
// the profile was not find in the config file.
type SharedConfigProfileNotExistsError struct {
	Profile string
	Err     error
}

// Code is the short id of the error.
func (e SharedConfigProfileNotExistsError) Code() string {
	return "SharedConfigProfileNotExistsError"
}

// Message is the description of the error
func (e SharedConfigProfileNotExistsError) Message() string {
	return fmt.Sprintf("failed to get profile, %s", e.Profile)
}

// OrigErr is the underlying error that caused the failure.
func (e SharedConfigProfileNotExistsError) OrigErr() error {
	return e.Err
}

// Error satisfies the error interface.
func (e SharedConfigProfileNotExistsError) Error() string {
	return awserr.SprintError(e.Code(), e.Message(), "", e.Err)
}

// SharedConfigAssumeRoleError is an error for the shared config when the
// profile contains assume role information, but that information is invalid
// or not complete.
type SharedConfigAssumeRoleError struct {
	RoleARN       string
	SourceProfile string
}

// Code is the short id of the error.
func (e SharedConfigAssumeRoleError) Code() string {
	return "SharedConfigAssumeRoleError"
}

// Message is the description of the error
func (e SharedConfigAssumeRoleError) Message() string {
	return fmt.Sprintf(
		"failed to load assume role for %s, source profile %s has no shared credentials",
		e.RoleARN, e.SourceProfile,
	)
}

// OrigErr is the underlying error that caused the failure.
func (e SharedConfigAssumeRoleError) OrigErr() error {
	return nil
}

// Error satisfies the error interface.
func (e SharedConfigAssumeRoleError) Error() string {
	return awserr.SprintError(e.Code(), e.Message(), "", nil)
}

// CredentialRequiresARNError provides the error for shared config credentials
// that are incorrectly configured in the shared config or credentials file.
type CredentialRequiresARNError struct {
	// type of credentials that were configured.
	Type string

	// Profile name the credentials were in.
	Profile string
}

// Code is the short id of the error.
func (e CredentialRequiresARNError) Code() string {
	return "CredentialRequiresARNError"
}

// Message is the description of the error
func (e CredentialRequiresARNError) Message() string {
	return fmt.Sprintf(
		"credential type %s requires role_arn, profile %s",
		e.Type, e.Profile,
	)
}

// OrigErr is the underlying error that caused the failure.
func (e CredentialRequiresARNError) OrigErr() error {
	return nil
}

// Error satisfies the error interface.
func (e CredentialRequiresARNError) Error() string {
	return awserr.SprintError(e.Code(), e.Message(), "", nil)
}<|MERGE_RESOLUTION|>--- conflicted
+++ resolved
@@ -277,14 +277,11 @@
 		updateString(&cfg.CredentialSource, section, credentialSourceKey)
 		updateString(&cfg.Region, section, regionKey)
 
-<<<<<<< HEAD
-=======
 		if section.Has(roleDurationSecondsKey) {
 			d := time.Duration(section.Int(roleDurationSecondsKey)) * time.Second
 			cfg.AssumeRoleDuration = &d
 		}
 
->>>>>>> 0749e419
 		if v := section.String(stsRegionalEndpointSharedKey); len(v) != 0 {
 			sre, err := endpoints.GetSTSRegionalEndpoint(v)
 			if err != nil {
